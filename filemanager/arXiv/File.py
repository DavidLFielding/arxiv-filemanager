"""Encapsulate file-related methods necessary to complete checks on
   uploaded files. Pulls in analyzed type information and makes it easier
   to keep track of decisions as we analyze files."""

import os.path
import re

from filemanager.arXiv.FileType import guess, _is_tex_type, name


class File:
    """This is file object that contains uploaded file related information,
including the file type, human readable type name, and the directory
to be displayed to the submitter."""

    def __init__(self, filepath: str, base_dir: str) -> None:
        self.__filepath = filepath
        self.__base_dir = base_dir
        self.__description = ''
        self.__removed = 0
        self.__type = ''

    @property
    def name(self) -> str:
        """The file name without path/directory info"""
        return os.path.basename(self.filepath)

    @property
    def ext(self) -> str:
        """Return file extension"""
        fbase, ext = os.path.splitext(self.__filepath)
        return ext

    @property
    def dir(self) -> str:
        """Directory which contains the file. This is only used for files."""
        if os.path.isfile(self.filepath):
            return os.path.dirname(self.filepath)
<<<<<<< HEAD
        else:
            return ''
=======

        return ''
>>>>>>> c97f513e

    @property
    def base_dir(self) -> str:
        """Directory containing all source files."""
        return self.__base_dir

    @base_dir.setter
    def base_dir(self, base: str) -> None:
        """Directory containing all source files."""
        self.__base_dir = base

    @property
    def public_dir(self) -> str:
        """Subdirectory in the base_dir which contains file.
        Does not include preceding / but does end in /."""
        pdir = os.path.dirname(self.filepath)
        if pdir == self.__base_dir:
            return ''
        elif self.dir:
<<<<<<< HEAD
            return pdir.replace(self.base_dir + '/',"")
        else:
            # For directories self.dir is empty, must get rest of path from filepath
            public_dir =  pdir.replace(self.base_dir + '/', "")
=======
            return pdir.replace(self.base_dir + '/', "")
        else:
            # For directories self.dir is empty, must get rest of path from filepath
            public_dir = pdir.replace(self.base_dir + '/', "")
>>>>>>> c97f513e
            name = re.sub(r'[\+]/\\\+', '', self.name)
            regex = name + '$'
            public_dir = re.sub(regex, '', public_dir)
            return public_dir

    @property
    def filepath(self) -> str:
        """The file name WITH complete path/directory in filesystem."""
        return self.__filepath

    @filepath.setter
    def filepath(self, path: str) -> None:
        """The file name WITH complete path/directory in filesystem."""
        self.__filepath = path

    @property
    def public_filepath(self) -> str:
        """Public directory and filename."""
        ppath = self.filepath
        return ppath.replace(self.base_dir + '/', "")

    @property
    def type(self) -> str:
        """The file type."""
        if self.__type:
            """Use existing type setting."""
            return self.__type
        elif self.dir:
            """Guess file type."""
            self.__type = guess(self.__filepath)
            return self.__type
        elif self.dir == '' and self.filepath == os.path.join(self.base_dir, 'anc'):
            return 'directory'
        else:
            return 'directory'

    @type.setter
    def type(self, type: str) -> None:
        """Set the type manually."""
        self.__type = type

    @property
    def type_string(self) -> str:
        """The human readable type name."""
        if self.dir:
            return name(self.type)
        elif self.dir == '' and self.filepath == os.path.join(self.base_dir, 'anc'):
            return 'Ancillary files directory'
        else:
            return 'Directory'

    @property
    def sha256sum(self) -> str:
        """Calculate sha256 Checksum."""
        return 'NOT IMPLEMENTED YET'

    @property
    def description(self) -> str:
        """Description of file. (Optional)"""
        return self.__description

    @description.setter
<<<<<<< HEAD
    def description(self, description:str='') -> None:
=======
    def description(self, description: str = '') -> None:
>>>>>>> c97f513e
        """Description of file. (Optional)"""
        if description != '':
            self.__description = description

    @property
    def is_tex_type(self) -> bool:
        """Is this file a TeX file"""
        return _is_tex_type(self.type)

    @property
    def size(self) -> int:
        """Return size of file entity."""
        return os.path.getsize(self.filepath)

    @property
    def removed(self) -> int:
<<<<<<< HEAD
        return self.__removed


    def remove(self) -> None:
=======
        """Indicate whether file has been flagged as removed."""
        return self.__removed

    def remove(self) -> None:
        """Set file status to removed."""
>>>>>>> c97f513e
        self.__removed = 1

# TODO Need to handle special Ancillary Files

# TODO Need to implement sha256sum routine<|MERGE_RESOLUTION|>--- conflicted
+++ resolved
@@ -36,13 +36,8 @@
         """Directory which contains the file. This is only used for files."""
         if os.path.isfile(self.filepath):
             return os.path.dirname(self.filepath)
-<<<<<<< HEAD
-        else:
-            return ''
-=======
 
         return ''
->>>>>>> c97f513e
 
     @property
     def base_dir(self) -> str:
@@ -62,17 +57,10 @@
         if pdir == self.__base_dir:
             return ''
         elif self.dir:
-<<<<<<< HEAD
-            return pdir.replace(self.base_dir + '/',"")
-        else:
-            # For directories self.dir is empty, must get rest of path from filepath
-            public_dir =  pdir.replace(self.base_dir + '/', "")
-=======
             return pdir.replace(self.base_dir + '/', "")
         else:
             # For directories self.dir is empty, must get rest of path from filepath
             public_dir = pdir.replace(self.base_dir + '/', "")
->>>>>>> c97f513e
             name = re.sub(r'[\+]/\\\+', '', self.name)
             regex = name + '$'
             public_dir = re.sub(regex, '', public_dir)
@@ -135,11 +123,7 @@
         return self.__description
 
     @description.setter
-<<<<<<< HEAD
-    def description(self, description:str='') -> None:
-=======
     def description(self, description: str = '') -> None:
->>>>>>> c97f513e
         """Description of file. (Optional)"""
         if description != '':
             self.__description = description
@@ -156,18 +140,11 @@
 
     @property
     def removed(self) -> int:
-<<<<<<< HEAD
-        return self.__removed
-
-
-    def remove(self) -> None:
-=======
         """Indicate whether file has been flagged as removed."""
         return self.__removed
 
     def remove(self) -> None:
         """Set file status to removed."""
->>>>>>> c97f513e
         self.__removed = 1
 
 # TODO Need to handle special Ancillary Files
