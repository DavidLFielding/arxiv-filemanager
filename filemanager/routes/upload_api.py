--- conflicted
+++ resolved
@@ -25,7 +25,7 @@
     upload_obj = uploads.retrieve(upload_id)
     if upload_obj is None:
         return True
-    
+
     return session.user.user_id == uploads.retrieve(upload_id).owner_user_id
 
 
@@ -67,25 +67,11 @@
     """Upload individual files or compressed archive
     and add to existing upload workspace. Multiple uploads accepted."""
 
-<<<<<<< HEAD
     archive_arg = request.args.get('archive')
     file = request.files.get('file', None)
     # Attempt to process upload
     data, status_code, headers = upload.upload(upload_id, file, archive_arg,
                                                request.session.user)
-=======
-    if request.method == 'POST':
-        archive_arg = request.args.get('archive')
-
-        file = request.files.get('file', None)
-
-        # Attempt to process upload
-        data, status_code, headers = upload.upload(upload_id, file, archive_arg,
-                                                   request.session.user)
-
-    if request.method == 'GET':
-        data, status_code, headers = upload.upload_summary(upload_id)
->>>>>>> 672752f9
 
     return jsonify(data), status_code, headers
 
